#include "../reducetype.h"
#include "../utils.h"
#include <cooperative_groups.h>
#include <cuda.h>
#include <cuda_runtime.h>
#include <cuda_runtime_api.h>
#include <math.h>
#include <stdio.h>
#include <string.h>

using namespace cooperative_groups;

template <typename scalar_t, ReductionType reduce, int ne_block>
__global__ void index_scatter_sorted_kernel(const int64_t nnz, const int64_t nv,
                                            const int64_t *indices,
                                            const scalar_t *src,
                                            scalar_t *dst) {
  int eid = blockDim.x * blockIdx.x;
  int vid = threadIdx.x;

  if (eid < nnz) {
    int row = __ldg(indices + eid);
    scalar_t val = __ldg(src + eid * nv + vid);
    int curr_row = row;

    for (int ii = 1; ii < ne_block; ii++) {
      if (eid + ii >= nnz)
        break;
      row = __ldg(indices + eid + ii);
      if (row != curr_row) {
        atomicAdd(&dst[curr_row * nv + vid], val);
        curr_row = row;
        val = __ldg(src + (eid + ii) * nv + vid);
      } else {
        val += __ldg(src + (eid + ii) * nv + vid);
      }
    }
    atomicAdd(&dst[curr_row * nv + vid], val);
  }
}

template <typename ValueType, int NPerThread, int NThreadX, int NnzPerThread,
          int NnzThreadY>
__global__ void segscan_sr_sorted_kernel(const int nnz, const int N,
                                         const ValueType *src,
                                         const int64_t *index, ValueType *dst) {
  int lane_id = threadIdx.x;
  int nnz_id = threadIdx.y;
  int nnz_group_id = blockIdx.y;
  int n_group_id = blockIdx.x;
  int nid = n_group_id * NThreadX * NPerThread + lane_id;
  int nz_start = (nnz_group_id * NnzThreadY + nnz_id) * NnzPerThread;

  const ValueType *src_lanes[NPerThread];
  ValueType *dst_lanes[NPerThread];

  ValueType o[NPerThread] = {0};

  int N_mask =
      min(N - nid, NPerThread); // don't return, it will cause warp divergence

#pragma unroll
  for (int i = 0; i < N_mask; i++) { // reorder
    src_lanes[i] = src + nid + i * NThreadX;
    dst_lanes[i] = dst + nid + i * NThreadX;
  }

<<<<<<< HEAD
  int thread_nz_id;
  IndexType k, curr_row, next_row, start_row, end_row, prev_row;
  bool atomic_start = false;
  ValueType v;
  for (; nz_start < nnz; nz_start += stride) {
    for (int g = 0; g < ThreadNz; g++) {
      thread_nz_id = nz_start + g;
      if (thread_nz_id < nnz) {
        rowids[g] = index[thread_nz_id];
        colids[g] = thread_nz_id;
        data[g] = (ValueType)1;
      } else {
        rowids[g] = - 1;
        colids[g] = 0;
        data[g] = (ValueType)0;
      }
    }
    prev_row = nz_start == 0 ? -1 : index[nz_start - 1];
    start_row = rowids[0];
    end_row = rowids[ThreadNz - 1];
    curr_row = rowids[0];
    k = colids[0];
    v = data[0];
    atomic_start = (start_row == prev_row);
=======
  int start_key = index[nz_start];
  int end_key = index[nz_start + NnzPerThread - 1];
  int curr_key = start_key;
  int src_index = nz_start;
>>>>>>> 25f0a814
// initialize with first value
#pragma unroll
  for (int i = 0; i < N_mask; i++) {
    o[i] = src_lanes[i][nz_start * N];
  }

#pragma unroll
<<<<<<< HEAD
    for (int pp = 1; pp < ThreadNz; pp++) {
      next_row = rowids[pp];
      if (next_row < 0) {
        break;
      }
      if (next_row != curr_row) {
        if (curr_row == start_row && atomic_start) {
#pragma unroll
          for (int i = 0; i < valid_lane_num; i++) {
            atomicAdd(dst_lanes[i] + curr_row * lddst, o[i]);
          }
        } else {
#pragma unroll
          for (int i = 0; i < valid_lane_num; i++) {
            dst_lanes[i][curr_row * lddst] += o[i];
          }
        }
        curr_row = next_row;
        k = colids[pp];
        v = data[pp];
=======
  for (int pp = 1; pp < NnzPerThread; pp++) {
    src_index = nz_start + pp;
    if (src_index >= nnz) {
      break;
    }
    int next_key = index[src_index];
    if (next_key != curr_key) {
      if (curr_key == start_key || curr_key == end_key) {
>>>>>>> 25f0a814
#pragma unroll
        for (int i = 0; i < N_mask; i++) {
          atomicAdd(dst_lanes[i] + curr_key * N, o[i]);
        }
      } else {
#pragma unroll
        for (int i = 0; i < N_mask; i++) {
          dst_lanes[i][curr_key * N] += o[i];
        }
      }
      curr_key = next_key;
#pragma unroll
      for (int i = 0; i < N_mask; i++) {
        o[i] = src_lanes[i][src_index * N];
      }
    } else {
#pragma unroll
      for (int i = 0; i < N_mask; i++) {
        o[i] += src_lanes[i][src_index * N];
      }
    }
  }
#pragma unroll
  for (int i = 0; i < N_mask; i++) {
    atomicAdd(dst_lanes[i] + curr_key * N, o[i]);
  }
  return;
}<|MERGE_RESOLUTION|>--- conflicted
+++ resolved
@@ -65,37 +65,10 @@
     dst_lanes[i] = dst + nid + i * NThreadX;
   }
 
-<<<<<<< HEAD
-  int thread_nz_id;
-  IndexType k, curr_row, next_row, start_row, end_row, prev_row;
-  bool atomic_start = false;
-  ValueType v;
-  for (; nz_start < nnz; nz_start += stride) {
-    for (int g = 0; g < ThreadNz; g++) {
-      thread_nz_id = nz_start + g;
-      if (thread_nz_id < nnz) {
-        rowids[g] = index[thread_nz_id];
-        colids[g] = thread_nz_id;
-        data[g] = (ValueType)1;
-      } else {
-        rowids[g] = - 1;
-        colids[g] = 0;
-        data[g] = (ValueType)0;
-      }
-    }
-    prev_row = nz_start == 0 ? -1 : index[nz_start - 1];
-    start_row = rowids[0];
-    end_row = rowids[ThreadNz - 1];
-    curr_row = rowids[0];
-    k = colids[0];
-    v = data[0];
-    atomic_start = (start_row == prev_row);
-=======
   int start_key = index[nz_start];
   int end_key = index[nz_start + NnzPerThread - 1];
   int curr_key = start_key;
   int src_index = nz_start;
->>>>>>> 25f0a814
 // initialize with first value
 #pragma unroll
   for (int i = 0; i < N_mask; i++) {
@@ -103,28 +76,6 @@
   }
 
 #pragma unroll
-<<<<<<< HEAD
-    for (int pp = 1; pp < ThreadNz; pp++) {
-      next_row = rowids[pp];
-      if (next_row < 0) {
-        break;
-      }
-      if (next_row != curr_row) {
-        if (curr_row == start_row && atomic_start) {
-#pragma unroll
-          for (int i = 0; i < valid_lane_num; i++) {
-            atomicAdd(dst_lanes[i] + curr_row * lddst, o[i]);
-          }
-        } else {
-#pragma unroll
-          for (int i = 0; i < valid_lane_num; i++) {
-            dst_lanes[i][curr_row * lddst] += o[i];
-          }
-        }
-        curr_row = next_row;
-        k = colids[pp];
-        v = data[pp];
-=======
   for (int pp = 1; pp < NnzPerThread; pp++) {
     src_index = nz_start + pp;
     if (src_index >= nnz) {
@@ -133,7 +84,6 @@
     int next_key = index[src_index];
     if (next_key != curr_key) {
       if (curr_key == start_key || curr_key == end_key) {
->>>>>>> 25f0a814
 #pragma unroll
         for (int i = 0; i < N_mask; i++) {
           atomicAdd(dst_lanes[i] + curr_key * N, o[i]);
