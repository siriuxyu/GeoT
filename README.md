--- conflicted
+++ resolved
@@ -1,6 +1,5 @@
 # GeoT: Tensor Centric Library for Graph Neural Network via Efficient Segment Reduction on GPU
 
-<<<<<<< HEAD
 ## This branch aims to develop and optimize the same method on Intel Processors (CPU and GPU) 
 
 ## Motivation
@@ -8,13 +7,6 @@
 
 1. **Frontend Incompatibility**
    - In PyTorch, the [scatter_reduce](https://pytorch.org/docs/stable/generated/torch.Tensor.scatter_reduce_.html#torch.Tensor.scatter_reduce_) operation is used at the frontend. However, this inherently suggests that an implicit broadcast using an expanded index is mandatory, which contradicts the conventional usage in geometric deep learning.
-=======
-### TODO
-* general reduction type
-* autograd
-* CPU version
-* PR into torch_scatter
->>>>>>> e66b8265
 
 ## Motivation
 We have identified that although the scatter and segment operations are cornerstone in the construction of geometric deep learning systems, current deep learning frameworks have not optimized it effectively. What's more, current framework solution does not support fusion for segment reduction. In torch.compile, the scatter and message will be fused into a fully-atomic SpMM, which largely affects the performance. (See benchmark detail [here](https://github.com/fishmingyu/inductor_test_gather_scatter))
